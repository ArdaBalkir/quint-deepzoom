from fastapi import FastAPI, Request, HTTPException
from fastapi.middleware.cors import CORSMiddleware
import os
import aiohttp
import asyncio
import uuid
from datetime import datetime, timedelta
from typing import Dict, Optional
import logging
import sys

# Import Redis task store
from .redis_store import RedisTaskStore, enqueue_task, DOWNLOAD_QUEUE

# Constants
DATA_ROOT = "/data"
DOWNLOADS_DIR = os.path.join(DATA_ROOT, "downloads")
OUTPUTS_DIR = os.path.join(DATA_ROOT, "outputs")

# Update the logging configuration to use /data directory
logging.basicConfig(
    level=logging.INFO,
    format="%(asctime)s - %(name)s - %(levelname)s - %(message)s",
    handlers=[
        logging.StreamHandler(sys.stdout),
    ],
)
logger = logging.getLogger(__name__)


app = FastAPI()

origins = ["*"]

app.add_middleware(
    CORSMiddleware,
    allow_origins=origins,
    allow_credentials=True,
    allow_methods=["*"],
    allow_headers=["*"],
)


# TODO Add origins
class TaskStore:
    """
    Manages tasks and their statuses
    Default TTL is 72 hours
    """

    def __init__(self, ttl_hours=72):
        self.tasks: Dict[str, dict] = {}
        self.ttl = timedelta(hours=ttl_hours)
        logger.info("TaskStore initialized with TTL: %d hours", ttl_hours)

    def add_task(self, task_id: str, task_data: dict):
        self.tasks[task_id] = {
            **task_data,
            "created_at": datetime.now(),
            "status": "pending",
            "current_step": "initialized",
            "step_details": None,
            "result": None,
            "error": None,
            "progress": 0,
        }
        logger.info(f"Added new task: {task_id}")

    def update_task(self, task_id: str, updates: dict):
        if task_id in self.tasks:
            self.tasks[task_id].update(updates)
            logger.debug(f"Updated task {task_id}: {updates}")

    def get_task(self, task_id: str) -> Optional[dict]:
        return self.tasks.get(task_id)

    def cleanup_old_tasks(self):
        before_count = len(self.tasks)
        now = datetime.now()
        self.tasks = {
            task_id: task
            for task_id, task in self.tasks.items()
            if now - task["created_at"] < self.ttl
        }
        after_count = len(self.tasks)
        logger.info(f"Cleaned up {before_count - after_count} old tasks")


class TaskManager:

    PROCESS_WORKERS = 12

    def __init__(self):
        self.semaphore = asyncio.Semaphore(self.PROCESS_WORKERS)
        self.task_store = TaskStore()
        logger.info("TaskManager initialized with %d workers", self.PROCESS_WORKERS)

    async def add_task(self, task_id: str, path: str, target_path: str, token: str):
        self.task_store.add_task(task_id, {"path": path, "target_path": target_path})
        asyncio.create_task(self._process_task(task_id, path, target_path, token))
        return task_id

    async def _process_task(
        self, task_id: str, path: str, target_path: str, token: str
    ):
        async with self.semaphore:
            try:
                logger.info(f"Starting task {task_id} processing")
                # Download
                self.task_store.update_task(
                    task_id,
                    {
                        "status": "processing",
                        "current_step": "downloading",
                        "progress": 0,
                    },
                )
                download_path = await get_download(
                    path, token, task_id, self.task_store
                )

                # DeepZoom
                self.task_store.update_task(
                    task_id, {"current_step": "creating_deepzoom", "progress": 25}
                )
                dzi_path = await deepzoom(download_path)

                # Zip
                self.task_store.update_task(
                    task_id, {"current_step": "compressing", "progress": 50}
                )
                zip_path = await zip_pyramid(dzi_path)

                # Upload
                self.task_store.update_task(
                    task_id, {"current_step": "uploading", "progress": 75}
                )
                upload_filename = os.path.basename(zip_path)
                result = await upload_zip(
                    f"{target_path}/{upload_filename}", zip_path, token
                )

                # Success
                self.task_store.update_task(
                    task_id,
                    {
                        "status": "completed",
                        "current_step": "completed",
                        "result": result,
                        "progress": 100,
                    },
                )
                logger.info(f"Task {task_id} completed successfully")

                # Cleanup
                await cleanup_files(
                    os.path.join("data/downloads", os.path.basename(path)),
                    dzi_path,
                    zip_path,
                )

            except Exception as e:
                logger.error(f"Task {task_id} failed: {str(e)}", exc_info=True)
                self.task_store.update_task(
                    task_id,
                    {
                        "status": "failed",
                        "current_step": "failed",
                        "error": str(e),
                        "progress": 0,
                    },
                )
                await cleanup_files(
                    os.path.join(DOWNLOADS_DIR, os.path.basename(path)),
                    dzi_path if "dzi_path" in locals() else None,
                    zip_path if "zip_path" in locals() else None,
                )


# Initialize global task manager
task_manager = TaskManager()


async def get_download(path: str, token: str, task_id: str, task_store: TaskStore):
    """
    Asynchronous definition for downloading file from EBrains hosted bucket
    Total download time out is 1 hour
    """
    url = f"https://data-proxy.ebrains.eu/api/v1/buckets/{path}?redirect=false"
    headers = {"Authorization": f"Bearer {token}"}

    async with aiohttp.ClientSession() as session:
        try:
            async with session.get(
                url, headers=headers, timeout=DOWNLOAD_TIMEOUT
            ) as response:
                if response.status == 200:
                    data = await response.json()
                    download_url = data.get("url")
                    if not download_url:
                        raise Exception("Download URL not provided in response")

                    await makedirs(DOWNLOADS_DIR, exist_ok=True)
                    filename = os.path.basename(path)
                    filepath = os.path.join(DOWNLOADS_DIR, filename)

                    async with session.get(
                        download_url, timeout=DOWNLOAD_TIMEOUT
                    ) as download_response:
                        if download_response.status == 200:
                            total_size = int(
                                download_response.headers.get("content-length", 0)
                            )
                            downloaded_size = 0
                            logger.info(
                                f"Starting download of {filename} ({total_size} bytes)"
                            )

                            async with aiofiles.open(filepath, "wb") as file:
                                try:
                                    async for (
                                        chunk
                                    ) in download_response.content.iter_chunked(
                                        CHUNK_SIZE
                                    ):
                                        await file.write(chunk)
                                        downloaded_size += len(chunk)
                                        progress = (
                                            int((downloaded_size / total_size) * 25)
                                            if total_size
                                            else 0
                                        )
                                        task_store.update_task(
                                            task_id, {"progress": progress}
                                        )
                                        logger.debug(
                                            f"Downloaded {downloaded_size}/{total_size} bytes"
                                        )
                                except asyncio.TimeoutError:
                                    logger.error(
                                        f"Timeout while downloading chunks for task {task_id}"
                                    )
                                    raise

                            logger.info(f"Download completed for task {task_id}")
                            return os.path.relpath(filepath)
                        else:
                            raise Exception(
                                f"Failed to download file. Status code: {download_response.status}"
                            )
                else:
                    raise Exception(
                        f"Failed to get download URL. Status code: {response.status}"
                    )
        except asyncio.TimeoutError:
            logger.error(f"Timeout during download operation for task {task_id}")
            raise
        except Exception as e:
            logger.error(f"Download failed for task {task_id}: {str(e)}")
            raise


async def deepzoom(path: str):
    """
    Creates a DeepZoom pyramid from the image file specified
    Runs in a thread pool since pyvips operations are CPU-bound
    """

    def process_image():
        logger.info(f"Creating DeepZoom pyramid for {path}")
        image = pyvips.Image.new_from_file(path)
        os.makedirs(OUTPUTS_DIR, exist_ok=True)
        output_path = os.path.join(OUTPUTS_DIR, os.path.basename(path))
        image.dzsave(output_path)
        return output_path + ".dzi"

    # Run CPU-intensive task in a thread pool
    return await asyncio.to_thread(process_image)


async def upload_zip(upload_path: str, zip_path: str, token: str):
    """
    Asynchronous definition for uploading zip file to EBrains hosted bucket
    """
    url = f"https://data-proxy.ebrains.eu/api/v1/buckets/{upload_path}"
    headers = {"Authorization": f"Bearer {token}"}

    async with aiohttp.ClientSession() as session:
        # Get the upload URL
        async with session.put(url, headers=headers) as response:
            if response.status != 200:
                raise HTTPException(
                    status_code=response.status, detail="Failed to get upload URL"
                )
            data = await response.json()
            upload_url = data.get("url")
            if not upload_url:
                raise HTTPException(
                    status_code=400, detail="Upload URL not provided in response"
                )

            print(f"Uploading to {upload_url}")
            async with aiofiles.open(zip_path, "rb") as file:
                file_data = await file.read()
                async with session.put(upload_url, data=file_data) as upload_response:
                    if upload_response.status == 201 or upload_response.status == 200:
                        print(
                            f"Upload successful to {upload_path} with status {upload_response.status}"
                        )
                        return f"Uploaded to {upload_path}"
                    else:
                        raise HTTPException(
                            status_code=upload_response.status,
                            detail="Failed to upload file",
                        )


async def zip_pyramid(path: str):
    """
    Function zips the pyramid files with a .dzip extension
    Runs in a thread pool since compression is CPU-bound
    """

    def create_zip():
        dzi_file = path
        dzi_dir = os.path.splitext(dzi_file)[0] + "_files"
        strip_file_name = os.path.basename(os.path.splitext(dzi_file)[0])
        zip_path = f"{os.path.dirname(dzi_file)}/{strip_file_name}.dzip"

        zip_buffer = BytesIO()
<<<<<<< HEAD
        with zipfile.ZipFile(
            zip_buffer, "w", zipfile.ZIP_STORED
        ) as zipf:  # Changed here to ZIP_STORED as the compression leve is 0 and our use case is different
            zipf.write(dzi_file, os.path.basename(dzi_file))
            for root, _, files in os.walk(dzi_dir):
                for file in files:
                    file_path = os.path.join(root, file)
                    arcname = os.path.relpath(file_path, os.path.dirname(dzi_dir))
                    zipf.write(file_path, arcname)

        # Write the buffer to disk only once
        with open(zip_path, "wb") as f:
            f.write(zip_buffer.getvalue())
        
        zip_buffer.close()
=======
        try:
            with zipfile.ZipFile(
                zip_buffer, "w", zipfile.ZIP_STORED
            ) as zipf:  # Changed here to ZIP_STORED as the compression level is 0 and our use case is different
                zipf.write(dzi_file, os.path.basename(dzi_file))
                for root, _, files in os.walk(dzi_dir):
                    for file in files:
                        file_path = os.path.join(root, file)
                        arcname = os.path.relpath(file_path, os.path.dirname(dzi_dir))
                        zipf.write(file_path, arcname)

            # Write the buffer to disk only once
            with open(zip_path, "wb") as f:
                f.write(zip_buffer.getvalue())
        finally:
            zip_buffer.close()  # Explicitly close the BytesIO object to free its buffer
>>>>>>> b23b3d4e
        return zip_path

    # Run CPU-intensive task in a thread pool
    return await asyncio.to_thread(create_zip)


async def cleanup_files(download_path: str, dzi_path: str, zip_path: str):
    """
    Asynchronously remove temporary files after processing
    """
    try:
        download_path = os.path.join(DOWNLOADS_DIR, os.path.basename(download_path))
        if await path.exists(download_path):
            await remove(download_path)

        if dzi_path and await path.exists(dzi_path):
            await remove(dzi_path)
            dzi_dir = os.path.splitext(dzi_path)[0] + "_files"
            if await path.exists(dzi_dir):
                # Run rmtree in a thread pool since it's filesystem intensive
                await asyncio.to_thread(shutil.rmtree, dzi_dir)

        if zip_path and await path.exists(zip_path):
            await remove(zip_path)

    except Exception as e:
        print(f"Cleanup error: {str(e)}")


@app.get("/")
async def root():
    return {"message": "Hello World"}


@app.get("/deepzoom/health")
async def health():
    return {"status": "I'm alive!"}


@app.post("/deepzoom", status_code=202)
async def deepzoom_endpoint(request: Request):
    try:
        data = await request.json()
        logger.info("Received deepzoom request")

        for param in ["path", "target_path", "token"]:
            if not data.get(param):
                logger.error(f"Missing parameter: {param}")
                raise HTTPException(
                    status_code=400, detail=f"Missing required parameter: {param}"
                )
            if not isinstance(data[param], str) or not data[param].strip():
                logger.error(f"Invalid parameter: {param}")
                raise HTTPException(
                    status_code=400, detail=f"{param} must be a non-empty string"
                )

        task_id = str(uuid.uuid4())
        logger.info(f"Creating task {task_id}")

        await task_manager.add_task(
            task_id, data["path"], data["target_path"], data["token"]
        )

        response = {
            "task_id": task_id,
            "status": "accepted",
            "status_endpoint": f"/deepzoom/status/{task_id}",
        }
        return response

    except Exception as e:
        logger.error(f"Error processing request: {str(e)}", exc_info=True)
        raise HTTPException(status_code=500, detail=str(e))


@app.get("/deepzoom/status/{task_id}")
async def get_task_status(task_id: str):
    try:
        logger.debug(f"Checking status for task: {task_id}")
        task = task_manager.task_store.get_task(task_id)
        if not task:
            logger.warning(f"Task not found: {task_id}")
            raise HTTPException(status_code=404, detail="Task not found")
        return task
    except Exception as e:
        logger.error(f"Error getting task status: {str(e)}", exc_info=True)
        raise


# Reporting related dashboard stuff


# Currently to provide internal access only
async def verify_ebrains_token(token: str) -> bool:
    """Verify token and check if email ends with @medisin.uio.no"""
    url = "https://iam.ebrains.eu/auth/realms/hbp/protocol/openid-connect/userinfo"
    async with aiohttp.ClientSession() as session:
        async with session.get(
            url, headers={"Authorization": f"Bearer {token}"}
        ) as response:
            if response.status == 200:
                data = await response.json()
                return data.get("email", "").endswith("@medisin.uio.no")
    return False


@app.get("/deepzoom/tasks")
async def get_all_tasks(request: Request):
    try:
        # Get token from Authorization header
        auth_header = request.headers.get("Authorization")
        if not auth_header or not auth_header.startswith("Bearer "):
            raise HTTPException(status_code=401, detail="Missing or invalid token")

        token = auth_header.split(" ")[1]

        is_authorized = await verify_ebrains_token(token)
        if not is_authorized:
            raise HTTPException(status_code=403, detail="Unauthorized email domain")

        task_manager.task_store.cleanup_old_tasks()

        return {
            "tasks": task_manager.task_store.tasks,
            "total": len(task_manager.task_store.tasks),
        }

    except Exception as e:
        logger.error(f"Error getting tasks: {str(e)}", exc_info=True)
        raise HTTPException(status_code=500, detail=str(e))<|MERGE_RESOLUTION|>--- conflicted
+++ resolved
@@ -328,23 +328,6 @@
         zip_path = f"{os.path.dirname(dzi_file)}/{strip_file_name}.dzip"
 
         zip_buffer = BytesIO()
-<<<<<<< HEAD
-        with zipfile.ZipFile(
-            zip_buffer, "w", zipfile.ZIP_STORED
-        ) as zipf:  # Changed here to ZIP_STORED as the compression leve is 0 and our use case is different
-            zipf.write(dzi_file, os.path.basename(dzi_file))
-            for root, _, files in os.walk(dzi_dir):
-                for file in files:
-                    file_path = os.path.join(root, file)
-                    arcname = os.path.relpath(file_path, os.path.dirname(dzi_dir))
-                    zipf.write(file_path, arcname)
-
-        # Write the buffer to disk only once
-        with open(zip_path, "wb") as f:
-            f.write(zip_buffer.getvalue())
-        
-        zip_buffer.close()
-=======
         try:
             with zipfile.ZipFile(
                 zip_buffer, "w", zipfile.ZIP_STORED
@@ -361,7 +344,6 @@
                 f.write(zip_buffer.getvalue())
         finally:
             zip_buffer.close()  # Explicitly close the BytesIO object to free its buffer
->>>>>>> b23b3d4e
         return zip_path
 
     # Run CPU-intensive task in a thread pool
